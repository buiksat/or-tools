--- conflicted
+++ resolved
@@ -23,16 +23,10 @@
    Distances are in meters.
 """
 
-<<<<<<< HEAD
 
 import sys
 sys.path.insert(0, "/home/bahram/anaconda3/lib/python3.6/site-packages/")
 # from six.moves import xrange
-=======
-from __future__ import print_function
-from collections import namedtuple
-from six.moves import xrange
->>>>>>> 76a1a08b
 from ortools.constraint_solver import pywrapcp
 from ortools.constraint_solver import routing_enums_pb2
 
@@ -133,56 +127,6 @@
 ###########
 # Printer #
 ###########
-<<<<<<< HEAD
-class ConsolePrinter():
-  """Print solution to console"""
-
-  def __init__(self, data, routing, assignment):
-    """Initializes the printer"""
-    self._data = data
-    self._routing = routing
-    self._assignment = assignment
-
-  @property
-  def data(self):
-    """Gets problem data"""
-    return self._data
-
-  @property
-  def routing(self):
-    """Gets routing model"""
-    return self._routing
-
-  @property
-  def assignment(self):
-    """Gets routing model"""
-    return self._assignment
-
-  def print(self):
-    """Prints assignment on console"""
-    # Inspect solution.
-    total_dist = 0
-    for vehicle_id in range(self.data.num_vehicles):
-      index = self.routing.Start(vehicle_id)
-      plan_output = 'Route for vehicle {0}:\n'.format(vehicle_id)
-      route_dist = 0
-      while not self.routing.IsEnd(index):
-        node_index = self.routing.IndexToNode(index)
-        next_node_index = self.routing.IndexToNode(
-            self.assignment.Value(self.routing.NextVar(index)))
-        route_dist += manhattan_distance(self.data.locations[node_index],
-                                         self.data.locations[next_node_index])
-        plan_output += ' {0} -> '.format(node_index)
-        index = self.assignment.Value(self.routing.NextVar(index))
-
-      node_index = self.routing.IndexToNode(index)
-      total_dist += route_dist
-      plan_output += ' {0}\n'.format(node_index)
-      plan_output += 'Distance of the route: {0}m\n'.format(route_dist)
-      print(plan_output)
-    print('Total Distance of all routes: {0}m'.format(total_dist))
-
-=======
 def print_solution(data, routing, assignment):
   """Prints assignment on console"""
   print('Objective: {}'.format(assignment.ObjectiveValue()))
@@ -201,7 +145,6 @@
     print(plan_output)
     total_distance += distance
   print('Total Distance of all routes: {}m'.format(total_distance))
->>>>>>> 76a1a08b
 
 ########
 # Main #
