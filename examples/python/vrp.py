#!/usr/bin/env python
# This Python file uses the following encoding: utf-8
# Copyright 2015 Tin Arm Engineering AB
# Copyright 2018 Google LLC
# Licensed under the Apache License, Version 2.0 (the "License");
# you may not use this file except in compliance with the License.
# You may obtain a copy of the License at
#
#     http://www.apache.org/licenses/LICENSE-2.0
#
# Unless required by applicable law or agreed to in writing, software
# distributed under the License is distributed on an "AS IS" BASIS,
# WITHOUT WARRANTIES OR CONDITIONS OF ANY KIND, either express or implied.
# See the License for the specific language governing permissions and
# limitations under the License.
"""Vehicle Routing Problem (VRP).

   This is a sample using the routing library python wrapper to solve a VRP
   problem.
   A description of the problem can be found here:
   http://en.wikipedia.org/wiki/Vehicle_routing_problem.

   Distances are in meters.
"""

<<<<<<< HEAD

=======
from __future__ import print_function
from collections import namedtuple
>>>>>>> 76a1a08b
from six.moves import xrange
# import ortools
# from ortools.constraint_solver import *
import sys
sys.path.insert(0, "/home/bahram/anaconda3/lib/python3.6/site-packages/")
from ortools.constraint_solver import pywrapcp
from ortools.constraint_solver import routing_enums_pb2

###########################
# Problem Data Definition #
###########################
<<<<<<< HEAD
class CityBlock():
    """City block definition"""

    @property
    def width(self):
        """Gets Block size West to East"""
        return 228 / 2

    @property
    def height(self):
        """Gets Block size North to South"""
        return 80


class DataProblem():
    """Stores the data for the problem"""

    def __init__(self):
        """Initializes the data for the problem"""
        self._num_vehicles = 4

        # Locations in block unit
        locations = \
                [(4, 4), # depot
                 (2, 0), (8, 0), # row 0
                 (0, 1), (1, 1),
                 (5, 2), (7, 2),
                 (3, 3), (6, 3),
                 (5, 5), (8, 5),
                 (1, 6), (2, 6),
                 (3, 7), (6, 7),
                 (0, 8), (7, 8)]
        # locations in meters using the block dimension defined
        city_block = CityBlock()
        self._locations = [(loc[0] * city_block.width, loc[1] * city_block.height)
                           for loc in locations]

        self._depot = 0

    @property
    def num_vehicles(self):
        """Gets number of vehicles"""
        return self._num_vehicles

    @property
    def locations(self):
        """Gets locations"""
        return self._locations

    @property
    def num_locations(self):
        """Gets number of locations"""
        return len(self.locations)

    @property
    def depot(self):
        """Gets depot location index"""
        return self._depot

=======
# City block declaration
CityBlock = namedtuple('CityBlock', ['width', 'height'])

class DataProblem():
  """Stores the data for the problem"""
  def __init__(self):
    """Initializes the data for the problem"""
    # Locations in block unit
    locations = \
            [(4, 4), # depot
             (2, 0), (8, 0), # locations to visit
             (0, 1), (1, 1),
             (5, 2), (7, 2),
             (3, 3), (6, 3),
             (5, 5), (8, 5),
             (1, 6), (2, 6),
             (3, 7), (6, 7),
             (0, 8), (7, 8)]
    # Compute locations in meters using the block dimension defined as follow
    # Manhattan average block: 750ft x 264ft -> 228m x 80m
    # here we use: 114m x 80m city block
    # src: https://nyti.ms/2GDoRIe "NY Times: Know Your distance"
    city_block = CityBlock(width=228/2, height=80)
    self._locations = [(loc[0] * city_block.width, loc[1] * city_block.height)
                       for loc in locations]

  @property
  def num_vehicles(self):
    """Gets number of vehicles"""
    return 4

  @property
  def locations(self):
    """Gets locations"""
    return self._locations

  @property
  def num_locations(self):
    """Gets number of locations"""
    return len(self.locations)

  @property
  def depot(self):
    """Gets depot location node index"""
    return 0
>>>>>>> 76a1a08b

#######################
# Problem Constraints #
#######################
def manhattan_distance(position_1, position_2):
    """Computes the Manhattan distance between two points"""
    return (
        abs(position_1[0] - position_2[0]) + abs(position_1[1] - position_2[1]))

class CreateDistanceEvaluator(object):  # pylint: disable=too-few-public-methods
<<<<<<< HEAD
    """Creates callback to return distance between points."""

    def __init__(self, data):
        """Initializes the distance matrix."""
        self._distances = {}

        # precompute distance between location to have distance callback in O(1)
        for from_node in range(data.num_locations):
            self._distances[from_node] = {}
            for to_node in range(data.num_locations):
                if from_node == to_node:
                    self._distances[from_node][to_node] = 0
                else:
                    self._distances[from_node][to_node] = (
                        manhattan_distance(data.locations[from_node],
                                           data.locations[to_node]))

    def distance_evaluator(self, from_node, to_node):
        """Returns the manhattan distance between the two nodes"""
        return self._distances[from_node][to_node]

def add_distance_dimension(routing, distance_evaluator):
    """Add Global Span constraint"""
    distance = "Distance"
    maximum_distance = 3000
    routing.AddDimension(
        distance_evaluator,
        0, # null slack
        maximum_distance, # maximum distance per vehicle
        True, # start cumul to zero
        distance)
    distance_dimension = routing.GetDimensionOrDie(distance)
    # Try to minimize the max distance among vehicles.
    # /!\ It doesn't mean the standard deviation is minimized
    distance_dimension.SetGlobalSpanCostCoefficient(100)
=======
  """Creates callback to return distance between points."""
  def __init__(self, data):
    """Initializes the distance matrix."""
    self._distances = {}

    # precompute distance between location to have distance callback in O(1)
    for from_node in xrange(data.num_locations):
      self._distances[from_node] = {}
      for to_node in xrange(data.num_locations):
        if from_node == to_node:
          self._distances[from_node][to_node] = 0
        else:
          self._distances[from_node][to_node] = (
              manhattan_distance(data.locations[from_node],
                                 data.locations[to_node]))

  def distance_evaluator(self, from_node, to_node):
    """Returns the manhattan distance between the two nodes"""
    return self._distances[from_node][to_node]
>>>>>>> 76a1a08b

###########
# Printer #
###########
<<<<<<< HEAD
class ConsolePrinter():
    """Print solution to console"""

    def __init__(self, data, routing, assignment):
        """Initializes the printer"""
        self._data = data
        self._routing = routing
        self._assignment = assignment

    @property
    def data(self):
        """Gets problem data"""
        return self._data

    @property
    def routing(self):
        """Gets routing model"""
        return self._routing

    @property
    def assignment(self):
        """Gets routing model"""
        return self._assignment

    def print(self):
        """Prints assignment on console"""
        # Inspect solution.
        total_dist = 0
        for vehicle_id in range(self.data.num_vehicles):
            index = self.routing.Start(vehicle_id)
            plan_output = 'Route for vehicle {0}:\n'.format(vehicle_id)
            route_dist = 0
            while not self.routing.IsEnd(index):
                node_index = self.routing.IndexToNode(index)
                next_node_index = self.routing.IndexToNode(
                    self.assignment.Value(self.routing.NextVar(index)))
                route_dist += manhattan_distance(self.data.locations[node_index],
                                                 self.data.locations[next_node_index])
                plan_output += ' {0} -> '.format(node_index)
                index = self.assignment.Value(self.routing.NextVar(index))

            node_index = self.routing.IndexToNode(index)
            total_dist += route_dist
            plan_output += ' {0}\n'.format(node_index)
            plan_output += 'Distance of the route: {0}m\n'.format(route_dist)
            print(plan_output)
        print('Total Distance of all routes: {0}m'.format(total_dist))

=======
def print_solution(data, routing, assignment):
  """Prints assignment on console"""
  print('Objective: {}'.format(assignment.ObjectiveValue()))
  total_distance = 0
  for vehicle_id in xrange(data.num_vehicles):
    index = routing.Start(vehicle_id)
    plan_output = 'Route for vehicle {}:\n'.format(vehicle_id)
    distance = 0
    while not routing.IsEnd(index):
      plan_output += ' {} -> '.format(routing.IndexToNode(index))
      previous_index = index
      index = assignment.Value(routing.NextVar(index))
      distance += routing.GetArcCostForVehicle(previous_index, index, vehicle_id)
    plan_output += ' {}\n'.format(routing.IndexToNode(index))
    plan_output += 'Distance of the route: {}m\n'.format(distance)
    print(plan_output)
    total_distance += distance
  print('Total Distance of all routes: {}m'.format(total_distance))
>>>>>>> 76a1a08b

########
# Main #
########
def main():
<<<<<<< HEAD
    """Entry point of the program"""
    # Instantiate the data problem.
    data = DataProblem()

    # Create Routing Model
    routing = pywrapcp.RoutingModel(data.num_locations, data.num_vehicles,
                                    data.depot)
    # Define weight of each edge
    distance_evaluator = CreateDistanceEvaluator(data).distance_evaluator
    routing.SetArcCostEvaluatorOfAllVehicles(distance_evaluator)

    # Add distance dimension
    add_distance_dimension(routing, distance_evaluator)

    # Setting first solution heuristic (cheapest addition).
    search_parameters = pywrapcp.RoutingModel.DefaultSearchParameters()
    search_parameters.first_solution_strategy = (
        routing_enums_pb2.FirstSolutionStrategy.PATH_CHEAPEST_ARC)

    solver = routing.solver()
    # force to have a path for every driver
    for vehicle_nbr in range(data.num_vehicles):
        solver.Add(routing.NextVar(routing.Start(vehicle_nbr)) != routing.End(vehicle_nbr))

    # Solve the problem.
    assignment = routing.SolveWithParameters(search_parameters)
    printer = ConsolePrinter(data, routing, assignment)
    printer.print()

    # Solve the problem.
    # assignment = routing.SolveWithParameters(search_parameters)
    # printer = ConsolePrinter(data, routing, assignment)
    # printer. print()

=======
  """Entry point of the program"""
  # Instantiate the data problem.
  data = DataProblem()

  # Create Routing Model
  routing = pywrapcp.RoutingModel(data.num_locations, data.num_vehicles,
                                  data.depot)
  # Define weight of each edge
  distance_evaluator = CreateDistanceEvaluator(data).distance_evaluator
  routing.SetArcCostEvaluatorOfAllVehicles(distance_evaluator)

  # Setting first solution heuristic (cheapest addition).
  search_parameters = pywrapcp.RoutingModel.DefaultSearchParameters()
  search_parameters.first_solution_strategy = (
      routing_enums_pb2.FirstSolutionStrategy.PATH_CHEAPEST_ARC) # pylint: disable=no-member
  # Solve the problem.
  assignment = routing.SolveWithParameters(search_parameters)
  print_solution(data, routing, assignment)
>>>>>>> 76a1a08b

if __name__ == '__main__':
    main()<|MERGE_RESOLUTION|>--- conflicted
+++ resolved
@@ -23,12 +23,6 @@
    Distances are in meters.
 """
 
-<<<<<<< HEAD
-
-=======
-from __future__ import print_function
-from collections import namedtuple
->>>>>>> 76a1a08b
 from six.moves import xrange
 # import ortools
 # from ortools.constraint_solver import *
@@ -40,67 +34,6 @@
 ###########################
 # Problem Data Definition #
 ###########################
-<<<<<<< HEAD
-class CityBlock():
-    """City block definition"""
-
-    @property
-    def width(self):
-        """Gets Block size West to East"""
-        return 228 / 2
-
-    @property
-    def height(self):
-        """Gets Block size North to South"""
-        return 80
-
-
-class DataProblem():
-    """Stores the data for the problem"""
-
-    def __init__(self):
-        """Initializes the data for the problem"""
-        self._num_vehicles = 4
-
-        # Locations in block unit
-        locations = \
-                [(4, 4), # depot
-                 (2, 0), (8, 0), # row 0
-                 (0, 1), (1, 1),
-                 (5, 2), (7, 2),
-                 (3, 3), (6, 3),
-                 (5, 5), (8, 5),
-                 (1, 6), (2, 6),
-                 (3, 7), (6, 7),
-                 (0, 8), (7, 8)]
-        # locations in meters using the block dimension defined
-        city_block = CityBlock()
-        self._locations = [(loc[0] * city_block.width, loc[1] * city_block.height)
-                           for loc in locations]
-
-        self._depot = 0
-
-    @property
-    def num_vehicles(self):
-        """Gets number of vehicles"""
-        return self._num_vehicles
-
-    @property
-    def locations(self):
-        """Gets locations"""
-        return self._locations
-
-    @property
-    def num_locations(self):
-        """Gets number of locations"""
-        return len(self.locations)
-
-    @property
-    def depot(self):
-        """Gets depot location index"""
-        return self._depot
-
-=======
 # City block declaration
 CityBlock = namedtuple('CityBlock', ['width', 'height'])
 
@@ -146,7 +79,6 @@
   def depot(self):
     """Gets depot location node index"""
     return 0
->>>>>>> 76a1a08b
 
 #######################
 # Problem Constraints #
@@ -157,43 +89,6 @@
         abs(position_1[0] - position_2[0]) + abs(position_1[1] - position_2[1]))
 
 class CreateDistanceEvaluator(object):  # pylint: disable=too-few-public-methods
-<<<<<<< HEAD
-    """Creates callback to return distance between points."""
-
-    def __init__(self, data):
-        """Initializes the distance matrix."""
-        self._distances = {}
-
-        # precompute distance between location to have distance callback in O(1)
-        for from_node in range(data.num_locations):
-            self._distances[from_node] = {}
-            for to_node in range(data.num_locations):
-                if from_node == to_node:
-                    self._distances[from_node][to_node] = 0
-                else:
-                    self._distances[from_node][to_node] = (
-                        manhattan_distance(data.locations[from_node],
-                                           data.locations[to_node]))
-
-    def distance_evaluator(self, from_node, to_node):
-        """Returns the manhattan distance between the two nodes"""
-        return self._distances[from_node][to_node]
-
-def add_distance_dimension(routing, distance_evaluator):
-    """Add Global Span constraint"""
-    distance = "Distance"
-    maximum_distance = 3000
-    routing.AddDimension(
-        distance_evaluator,
-        0, # null slack
-        maximum_distance, # maximum distance per vehicle
-        True, # start cumul to zero
-        distance)
-    distance_dimension = routing.GetDimensionOrDie(distance)
-    # Try to minimize the max distance among vehicles.
-    # /!\ It doesn't mean the standard deviation is minimized
-    distance_dimension.SetGlobalSpanCostCoefficient(100)
-=======
   """Creates callback to return distance between points."""
   def __init__(self, data):
     """Initializes the distance matrix."""
@@ -213,61 +108,10 @@
   def distance_evaluator(self, from_node, to_node):
     """Returns the manhattan distance between the two nodes"""
     return self._distances[from_node][to_node]
->>>>>>> 76a1a08b
 
 ###########
 # Printer #
 ###########
-<<<<<<< HEAD
-class ConsolePrinter():
-    """Print solution to console"""
-
-    def __init__(self, data, routing, assignment):
-        """Initializes the printer"""
-        self._data = data
-        self._routing = routing
-        self._assignment = assignment
-
-    @property
-    def data(self):
-        """Gets problem data"""
-        return self._data
-
-    @property
-    def routing(self):
-        """Gets routing model"""
-        return self._routing
-
-    @property
-    def assignment(self):
-        """Gets routing model"""
-        return self._assignment
-
-    def print(self):
-        """Prints assignment on console"""
-        # Inspect solution.
-        total_dist = 0
-        for vehicle_id in range(self.data.num_vehicles):
-            index = self.routing.Start(vehicle_id)
-            plan_output = 'Route for vehicle {0}:\n'.format(vehicle_id)
-            route_dist = 0
-            while not self.routing.IsEnd(index):
-                node_index = self.routing.IndexToNode(index)
-                next_node_index = self.routing.IndexToNode(
-                    self.assignment.Value(self.routing.NextVar(index)))
-                route_dist += manhattan_distance(self.data.locations[node_index],
-                                                 self.data.locations[next_node_index])
-                plan_output += ' {0} -> '.format(node_index)
-                index = self.assignment.Value(self.routing.NextVar(index))
-
-            node_index = self.routing.IndexToNode(index)
-            total_dist += route_dist
-            plan_output += ' {0}\n'.format(node_index)
-            plan_output += 'Distance of the route: {0}m\n'.format(route_dist)
-            print(plan_output)
-        print('Total Distance of all routes: {0}m'.format(total_dist))
-
-=======
 def print_solution(data, routing, assignment):
   """Prints assignment on console"""
   print('Objective: {}'.format(assignment.ObjectiveValue()))
@@ -286,48 +130,11 @@
     print(plan_output)
     total_distance += distance
   print('Total Distance of all routes: {}m'.format(total_distance))
->>>>>>> 76a1a08b
 
 ########
 # Main #
 ########
 def main():
-<<<<<<< HEAD
-    """Entry point of the program"""
-    # Instantiate the data problem.
-    data = DataProblem()
-
-    # Create Routing Model
-    routing = pywrapcp.RoutingModel(data.num_locations, data.num_vehicles,
-                                    data.depot)
-    # Define weight of each edge
-    distance_evaluator = CreateDistanceEvaluator(data).distance_evaluator
-    routing.SetArcCostEvaluatorOfAllVehicles(distance_evaluator)
-
-    # Add distance dimension
-    add_distance_dimension(routing, distance_evaluator)
-
-    # Setting first solution heuristic (cheapest addition).
-    search_parameters = pywrapcp.RoutingModel.DefaultSearchParameters()
-    search_parameters.first_solution_strategy = (
-        routing_enums_pb2.FirstSolutionStrategy.PATH_CHEAPEST_ARC)
-
-    solver = routing.solver()
-    # force to have a path for every driver
-    for vehicle_nbr in range(data.num_vehicles):
-        solver.Add(routing.NextVar(routing.Start(vehicle_nbr)) != routing.End(vehicle_nbr))
-
-    # Solve the problem.
-    assignment = routing.SolveWithParameters(search_parameters)
-    printer = ConsolePrinter(data, routing, assignment)
-    printer.print()
-
-    # Solve the problem.
-    # assignment = routing.SolveWithParameters(search_parameters)
-    # printer = ConsolePrinter(data, routing, assignment)
-    # printer. print()
-
-=======
   """Entry point of the program"""
   # Instantiate the data problem.
   data = DataProblem()
@@ -346,7 +153,6 @@
   # Solve the problem.
   assignment = routing.SolveWithParameters(search_parameters)
   print_solution(data, routing, assignment)
->>>>>>> 76a1a08b
 
 if __name__ == '__main__':
     main()